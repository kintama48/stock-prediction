--- conflicted
+++ resolved
@@ -1,9 +1,6 @@
-<<<<<<< HEAD
 from collections import namedtuple
 
-=======
 import pytest
->>>>>>> bae1bbf1
 import torch
 
 from traininglib.ema import EMA
