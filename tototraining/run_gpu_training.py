--- conflicted
+++ resolved
@@ -9,16 +9,10 @@
 
 import argparse
 import json
-<<<<<<< HEAD
-from datetime import datetime
-from pathlib import Path
-from typing import Sequence
-=======
 from dataclasses import asdict
 from datetime import datetime
 from pathlib import Path
-from typing import Any, Dict, Iterable, Optional
->>>>>>> ca62e2a7
+from typing import Dict, Iterable, Optional, Sequence
 
 import torch
 
@@ -36,9 +30,11 @@
     from toto_trainer import TrainerConfig, DataLoaderConfig, TotoTrainer
 
 
-<<<<<<< HEAD
-def parse_args() -> argparse.Namespace:
-    parser = argparse.ArgumentParser(description=__doc__ or "Toto training launcher.")
+def _build_parser() -> argparse.ArgumentParser:
+    parser = argparse.ArgumentParser(
+        description=__doc__ or "Toto training launcher.",
+        formatter_class=argparse.ArgumentDefaultsHelpFormatter,
+    )
     parser.add_argument(
         "--compile",
         dest="compile",
@@ -52,27 +48,65 @@
         help="Disable torch.compile even if CUDA is available.",
     )
     parser.set_defaults(compile=None)
-    parser.add_argument("--optim", default=None, help="Optimizer name to use (e.g. muon_mix, adamw).")
-    parser.add_argument("--device_bs", type=int, default=None, help="Per-device batch size.")
-    parser.add_argument("--grad_accum", type=int, default=None, help="Gradient accumulation steps.")
-    parser.add_argument("--lr", type=float, default=None, help="Learning rate.")
-    parser.add_argument("--warmup_steps", type=int, default=None, help="Number of warmup steps.")
-    parser.add_argument("--max_epochs", type=int, default=None, help="Maximum training epochs.")
+    parser.add_argument(
+        "--optim",
+        "--optimizer",
+        dest="optimizer",
+        type=str,
+        help="Optimizer name to use (e.g. muon_mix, adamw).",
+    )
+    parser.add_argument(
+        "--device-bs",
+        "--device_bs",
+        dest="device_batch_size",
+        type=int,
+        help="Per-device batch size.",
+    )
+    parser.add_argument(
+        "--grad-accum",
+        "--grad_accum",
+        dest="accumulation_steps",
+        type=int,
+        help="Gradient accumulation steps.",
+    )
+    parser.add_argument(
+        "--lr",
+        "--learning-rate",
+        dest="learning_rate",
+        type=float,
+        help="Learning rate.",
+    )
+    parser.add_argument(
+        "--warmup-steps",
+        "--warmup_steps",
+        dest="warmup_steps",
+        type=int,
+        help="Number of warmup steps.",
+    )
+    parser.add_argument(
+        "--max-epochs",
+        "--max_epochs",
+        dest="max_epochs",
+        type=int,
+        help="Maximum training epochs.",
+    )
     parser.add_argument(
         "--report",
+        "--report-path",
+        dest="report_path",
         type=Path,
-        default=None,
         help="Optional path to write a Markdown training summary report.",
     )
     parser.add_argument(
         "--run-name",
-        default=None,
+        dest="run_name",
+        type=str,
         help="Override experiment name used in logs and checkpoints.",
     )
     parser.add_argument(
         "--save-dir",
+        dest="save_dir",
         type=Path,
-        default=None,
         help="Optional override for checkpoint directory.",
     )
     parser.add_argument(
@@ -82,14 +116,47 @@
     )
     parser.add_argument(
         "--resume-from",
+        dest="resume_from",
         type=Path,
-        default=None,
         help="Resume from a specific checkpoint path.",
     )
-    return parser.parse_args()
-
-
-def _format_metric_table(metrics: dict[str, float]) -> Sequence[str]:
+    parser.add_argument(
+        "--metrics-frequency",
+        "--metrics_frequency",
+        dest="metrics_log_frequency",
+        type=int,
+        help="Log train metrics every N batches.",
+    )
+    parser.add_argument(
+        "--no-freeze-backbone",
+        dest="freeze_backbone",
+        action="store_false",
+        help="Unfreeze the Toto backbone for finetuning.",
+    )
+    parser.add_argument(
+        "--freeze-backbone",
+        dest="freeze_backbone",
+        action="store_true",
+        help="Freeze the Toto backbone during finetuning.",
+    )
+    parser.add_argument(
+        "--seed",
+        "--random-seed",
+        dest="random_seed",
+        type=int,
+        help="Override the random seed.",
+    )
+    parser.add_argument(
+        "--summary-only",
+        dest="summary_only",
+        action="store_true",
+        help="Print the effective configuration and exit without training.",
+    )
+    parser.set_defaults(freeze_backbone=None)
+    return parser
+
+
+def _format_metric_table(metrics: Dict[str, float]) -> Sequence[str]:
     if not metrics:
         return ["(no metrics recorded)"]
     rows = ["| metric | value |", "| --- | --- |"]
@@ -98,99 +165,10 @@
     return rows
 
 
-def main() -> None:
-    args = parse_args()
-
-    has_cuda = torch.cuda.is_available()
-    if not has_cuda:
-        print(
-            "CUDA not available; falling back to CPU configuration with reduced model size.",
-            flush=True,
-        )
-
-    default_batch_size = 4
-    default_grad_accum = 4
-    default_lr = 3e-4
-    default_warmup_steps = 2000
-    default_max_epochs = 24
-
-    batch_size = args.device_bs if args.device_bs is not None else default_batch_size
-    accumulation_steps = args.grad_accum if args.grad_accum is not None else default_grad_accum
-    learning_rate = args.lr if args.lr is not None else default_lr
-    warmup_steps = args.warmup_steps if args.warmup_steps is not None else default_warmup_steps
-    max_epochs = args.max_epochs if args.max_epochs is not None else default_max_epochs
-    optimizer = args.optim if args.optim is not None else "muon_mix"
-    compile_flag = (
-        has_cuda if args.compile is None else args.compile
-    )
-
-    if not has_cuda:
-        if args.device_bs is None:
-            batch_size = max(1, min(batch_size, 2))
-        if args.grad_accum is None:
-            accumulation_steps = max(1, accumulation_steps // 2)
-        if args.lr is None:
-            learning_rate = min(learning_rate, 2e-4)
-        if args.warmup_steps is None:
-            warmup_steps = min(warmup_steps, 500)
-        if args.max_epochs is None:
-            max_epochs = min(max_epochs, 6)
-        if args.compile is None:
-            compile_flag = False
-
-    experiment_name = args.run_name or ("toto_gpu_run" if has_cuda else "toto_cpu_run")
-    default_dir_name = "gpu_run" if has_cuda else "cpu_run"
-    timestamp = datetime.utcnow().strftime("%Y%m%d-%H%M%S")
-    base_dir = args.save_dir or (Path("tototraining") / "checkpoints" / default_dir_name)
-    if args.resume:
-        save_dir = base_dir
-    else:
-        if base_dir.exists():
-            save_dir = base_dir / timestamp
-        else:
-            save_dir = base_dir
-=======
-def _build_parser() -> argparse.ArgumentParser:
-    parser = argparse.ArgumentParser(
-        description="Launch a Toto GPU training run with configurable overrides",
-        formatter_class=argparse.ArgumentDefaultsHelpFormatter,
-    )
-    parser.add_argument("--compile", dest="compile", action="store_true", default=None,
-                        help="Enable torch.compile for the model")
-    parser.add_argument("--no-compile", dest="compile", action="store_false",
-                        help="Disable torch.compile")
-    parser.add_argument("--optim", "--optimizer", dest="optimizer", type=str,
-                        help="Optimizer to use (e.g. muon_mix, adamw)")
-    parser.add_argument("--device-bs", "--device_bs", dest="device_batch_size", type=int,
-                        help="Per-device batch size")
-    parser.add_argument("--grad-accum", "--grad_accum", dest="accumulation_steps", type=int,
-                        help="Gradient accumulation steps")
-    parser.add_argument("--lr", "--learning-rate", dest="learning_rate", type=float,
-                        help="Learning rate")
-    parser.add_argument("--warmup-steps", "--warmup_steps", dest="warmup_steps", type=int,
-                        help="Number of warmup steps")
-    parser.add_argument("--max-epochs", "--max_epochs", dest="max_epochs", type=int,
-                        help="Maximum epochs to train")
-    parser.add_argument("--report", dest="report_path", type=Path,
-                        help="Optional path to write a Markdown training report")
-    parser.add_argument("--metrics-frequency", "--metrics_frequency", dest="metrics_log_frequency", type=int,
-                        help="Log train metrics every N batches")
-    parser.add_argument("--no-freeze-backbone", dest="freeze_backbone", action="store_false", default=None,
-                        help="Unfreeze the Toto backbone for finetuning")
-    parser.add_argument("--seed", dest="random_seed", type=int,
-                        help="Override the random seed")
-    parser.add_argument("--save-dir", dest="save_dir", type=Path,
-                        help="Override the checkpoint directory root")
-    parser.add_argument("--summary-only", dest="summary_only", action="store_true",
-                        help="Print the effective configuration and exit without training")
-    return parser
-
-
 def _apply_overrides(trainer_config: TrainerConfig, args: argparse.Namespace) -> None:
-    overrides: Dict[str, Any] = {
+    overrides: Dict[str, Optional[object]] = {
         "compile": args.compile,
         "optimizer": args.optimizer,
-        "device_batch_size": args.device_batch_size,
         "accumulation_steps": args.accumulation_steps,
         "learning_rate": args.learning_rate,
         "warmup_steps": args.warmup_steps,
@@ -205,12 +183,17 @@
 
     if args.device_batch_size is not None:
         trainer_config.batch_size = args.device_batch_size
+        trainer_config.device_batch_size = args.device_batch_size
 
     if args.freeze_backbone is not None:
         trainer_config.freeze_backbone = args.freeze_backbone
 
 
-def _print_run_header(save_dir: Path, trainer_config: TrainerConfig, loader_config: DataLoaderConfig) -> None:
+def _print_run_header(
+    save_dir: Path,
+    trainer_config: TrainerConfig,
+    loader_config: DataLoaderConfig,
+) -> None:
     effective_global = (
         trainer_config.batch_size
         * max(1, trainer_config.accumulation_steps)
@@ -237,13 +220,27 @@
     print("\n".join(header_lines))
 
 
-def _write_report(report_path: Path, trainer_config: TrainerConfig, val_metrics: Dict[str, float],
-                  test_metrics: Dict[str, float]) -> None:
+def _write_markdown_report(
+    report_path: Path,
+    experiment_name: str,
+    device_label: str,
+    trainer_config: TrainerConfig,
+    val_metrics: Dict[str, float],
+    test_metrics: Dict[str, float],
+) -> None:
     report_path.parent.mkdir(parents=True, exist_ok=True)
+    timestamp = datetime.utcnow().isoformat(timespec="seconds")
     lines = [
-        "# Toto GPU Training Report",
+        f"# Toto Training Summary — {experiment_name}",
         "",
-        f"Generated: {datetime.now().isoformat(timespec='seconds')}",
+        f"- Timestamp (UTC): {timestamp}",
+        f"- Device: {device_label}",
+        f"- torch.compile: {trainer_config.compile}",
+        f"- Optimizer: {trainer_config.optimizer}",
+        f"- Learning rate: {trainer_config.learning_rate}",
+        f"- Batch size: {trainer_config.batch_size}",
+        f"- Grad accumulation: {trainer_config.accumulation_steps}",
+        f"- Max epochs: {trainer_config.max_epochs}",
         "",
         "## Trainer Configuration",
         "",
@@ -255,53 +252,89 @@
             continue
         lines.append(f"- **{key}**: {value}")
 
-    lines.extend([
-        "",
-        "## Validation Metrics",
-        "",
-    ])
-    if val_metrics:
-        for key, value in sorted(val_metrics.items()):
-            lines.append(f"- **{key}**: {value}")
-    else:
-        lines.append("- Validation metrics not available")
-
-    lines.extend([
-        "",
-        "## Test Metrics",
-        "",
-    ])
-    if test_metrics:
-        for key, value in sorted(test_metrics.items()):
-            lines.append(f"- **{key}**: {value}")
-    else:
-        lines.append("- Test metrics not available")
-
-    report_path.write_text("\n".join(lines))
-    print(f"Wrote report to {report_path}")
+    lines.extend(["", "## Validation Metrics"])
+    lines.extend(_format_metric_table(val_metrics))
+    lines.extend(["", "## Test Metrics"])
+    lines.extend(_format_metric_table(test_metrics))
+
+    report_path.write_text("\n".join(lines) + "\n")
+    print(f"Wrote Markdown report to {report_path}")
 
 
 def main(argv: Optional[Iterable[str]] = None) -> None:
-    if not torch.cuda.is_available():
-        raise RuntimeError("CUDA device is required for this training run.")
-
     parser = _build_parser()
     args = parser.parse_args(list(argv) if argv is not None else None)
 
-    save_root = Path("tototraining") / "checkpoints" / "gpu_run"
-    if args.save_dir is not None:
-        save_root = args.save_dir
-    save_dir = save_root
->>>>>>> ca62e2a7
+    has_cuda = torch.cuda.is_available()
+    if not has_cuda:
+        print(
+            "CUDA not available; falling back to CPU configuration with reduced model size.",
+            flush=True,
+        )
+
+    default_batch_size = 4
+    default_grad_accum = 4
+    default_lr = 3e-4
+    default_warmup_steps = 2000
+    default_max_epochs = 24
+
+    batch_size = (
+        args.device_batch_size if args.device_batch_size is not None else default_batch_size
+    )
+    accumulation_steps = (
+        args.accumulation_steps if args.accumulation_steps is not None else default_grad_accum
+    )
+    learning_rate = args.learning_rate if args.learning_rate is not None else default_lr
+    warmup_steps = args.warmup_steps if args.warmup_steps is not None else default_warmup_steps
+    max_epochs = args.max_epochs if args.max_epochs is not None else default_max_epochs
+    optimizer = args.optimizer if args.optimizer is not None else "muon_mix"
+    compile_flag = has_cuda if args.compile is None else args.compile
+
+    if not has_cuda:
+        if args.device_batch_size is None:
+            batch_size = max(1, min(batch_size, 2))
+        if args.accumulation_steps is None:
+            accumulation_steps = max(1, accumulation_steps // 2)
+        if args.learning_rate is None:
+            learning_rate = min(learning_rate, 2e-4)
+        if args.warmup_steps is None:
+            warmup_steps = min(warmup_steps, 500)
+        if args.max_epochs is None:
+            max_epochs = min(max_epochs, 6)
+        if args.compile is None:
+            compile_flag = False
+
+    experiment_name = args.run_name or ("toto_gpu_run" if has_cuda else "toto_cpu_run")
+    default_dir_name = "gpu_run" if has_cuda else "cpu_run"
+    timestamp = datetime.utcnow().strftime("%Y%m%d-%H%M%S")
+    base_dir = args.save_dir or (Path("tototraining") / "checkpoints" / default_dir_name)
+
+    resume_flag = bool(args.resume or args.resume_from)
+    if resume_flag:
+        save_dir = base_dir
+    else:
+        if args.save_dir is None or (base_dir.exists() and base_dir.is_dir()):
+            save_dir = base_dir / timestamp
+        else:
+            save_dir = base_dir
+
+    save_dir.parent.mkdir(parents=True, exist_ok=True)
     save_dir.mkdir(parents=True, exist_ok=True)
-    if not args.resume:
-        latest_symlink = base_dir / "latest"
+
+    if not resume_flag and save_dir.parent != save_dir:
+        latest_symlink = save_dir.parent / "latest"
         try:
             if latest_symlink.is_symlink() or latest_symlink.exists():
                 latest_symlink.unlink()
             latest_symlink.symlink_to(save_dir)
         except OSError:
             pass
+
+    metrics_frequency = (
+        args.metrics_log_frequency if args.metrics_log_frequency is not None else 10
+    )
+    seed = args.random_seed if args.random_seed is not None else 1337
+    device_label = "CUDA" if has_cuda else "CPU"
 
     trainer_config = TrainerConfig(
         patch_size=64,
@@ -318,6 +351,7 @@
         min_lr=1e-6,
         weight_decay=0.01,
         batch_size=batch_size,
+        device_batch_size=batch_size,
         accumulation_steps=accumulation_steps,
         max_epochs=max_epochs,
         warmup_epochs=0,
@@ -338,7 +372,7 @@
         early_stopping_delta=1e-4,
         compute_train_metrics=True,
         compute_val_metrics=True,
-        metrics_log_frequency=10,
+        metrics_log_frequency=metrics_frequency,
         gradient_checkpointing=False,
         memory_efficient_attention=False,
         pin_memory=has_cuda,
@@ -350,7 +384,7 @@
         tensorboard_log_dir="tensorboard_logs",
         export_pretrained_dir=str(save_dir / "hf_export"),
         export_on_best=False,
-        random_seed=1337,
+        random_seed=seed,
         pretrained_model_id="Datadog/Toto-Open-Base-1.0",
         freeze_backbone=True,
         trainable_param_substrings=["output_distribution", "loc_proj", "scale_proj", "df"],
@@ -392,14 +426,20 @@
         num_workers=4 if has_cuda else max(1, min(2, (torch.get_num_threads() or 2))),
         pin_memory=has_cuda,
         drop_last=False,
-        random_seed=1337,
+        random_seed=seed,
     )
 
     loader_config.batch_size = trainer_config.batch_size
     loader_config.random_seed = trainer_config.random_seed
 
     if args.summary_only:
-        print(json.dumps({"trainer_config": asdict(trainer_config)}, indent=2))
+        summary = {
+            "save_dir": str(save_dir),
+            "device": device_label,
+            "trainer_config": asdict(trainer_config),
+            "loader_config": asdict(loader_config),
+        }
+        print(json.dumps(summary, indent=2))
         return
 
     _print_run_header(save_dir, trainer_config, loader_config)
@@ -409,8 +449,8 @@
     trainer.setup_model()
     trainer.train()
 
-    val_metrics = trainer.evaluate("val")
-    test_metrics = trainer.evaluate("test")
+    val_metrics = trainer.evaluate("val") or {}
+    test_metrics = trainer.evaluate("test") or {}
 
     summary_path = save_dir / "final_metrics.json"
     summary_path.write_text(
@@ -426,34 +466,15 @@
     print("FINAL_TEST_METRICS", test_metrics)
     print(f"Saved metrics summary to {summary_path}")
 
-<<<<<<< HEAD
-    if args.report:
-        args.report.parent.mkdir(parents=True, exist_ok=True)
-        timestamp = datetime.utcnow().isoformat(timespec="seconds")
-        lines = [
-            f"# Toto Training Summary — {experiment_name}",
-            "",
-            f"- Timestamp (UTC): {timestamp}",
-            f"- Device: {'CUDA' if has_cuda else 'CPU'}",
-            f"- torch.compile: {trainer_config.compile}",
-            f"- Optimizer: {trainer_config.optimizer}",
-            f"- Learning rate: {trainer_config.learning_rate}",
-            f"- Batch size: {trainer_config.batch_size}",
-            f"- Grad accumulation: {trainer_config.accumulation_steps}",
-            f"- Max epochs: {trainer_config.max_epochs}",
-            "",
-            "## Validation Metrics",
-        ]
-        lines.extend(_format_metric_table(val_metrics))
-        lines.extend(["", "## Test Metrics"])
-        lines.extend(_format_metric_table(test_metrics))
-        report_content = "\n".join(lines) + "\n"
-        args.report.write_text(report_content)
-        print(f"Wrote Markdown report to {args.report}")
-=======
     if args.report_path:
-        _write_report(args.report_path, trainer_config, val_metrics, test_metrics)
->>>>>>> ca62e2a7
+        _write_markdown_report(
+            args.report_path,
+            experiment_name,
+            device_label,
+            trainer_config,
+            val_metrics,
+            test_metrics,
+        )
 
 
 if __name__ == "__main__":
