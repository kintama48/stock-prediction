--- conflicted
+++ resolved
@@ -20,12 +20,7 @@
 dev = ["pytest>=8.3"]
 
 [tool.setuptools]
-<<<<<<< HEAD
-package-dir = {"traininglib" = "."}
-packages = ["traininglib"]
-=======
 packages = ["traininglib"]
 
 [tool.setuptools.package-dir]
-traininglib = "."
->>>>>>> 90eaaec1
+traininglib = "."