--- conflicted
+++ resolved
@@ -81,18 +81,15 @@
     loss_shutdown_active_long: float = 0.0
     loss_shutdown_active_short: float = 0.0
     loss_shutdown_clipped: float = 0.0
-<<<<<<< HEAD
     interest_cost: float = 0.0
     gross_exposure_intraday: float = 0.0
     gross_exposure_close: float = 0.0
     closing_turnover: float = 0.0
     closing_trading_cost: float = 0.0
-=======
     gross_exposure: float = 0.0
     post_close_gross_exposure: float = 0.0
     leverage_penalty: float = 0.0
     deleverage_turnover: float = 0.0
->>>>>>> dedadb01
 
     def to_dict(self) -> Dict[str, float]:
         return {
@@ -116,18 +113,15 @@
             "loss_shutdown_active_long": self.loss_shutdown_active_long,
             "loss_shutdown_active_short": self.loss_shutdown_active_short,
             "loss_shutdown_clipped": self.loss_shutdown_clipped,
-<<<<<<< HEAD
             "interest_cost": self.interest_cost,
             "gross_exposure_intraday": self.gross_exposure_intraday,
             "gross_exposure_close": self.gross_exposure_close,
             "closing_turnover": self.closing_turnover,
             "closing_trading_cost": self.closing_trading_cost,
-=======
             "gross_exposure": self.gross_exposure,
             "post_close_gross_exposure": self.post_close_gross_exposure,
             "leverage_penalty": self.leverage_penalty,
             "deleverage_turnover": self.deleverage_turnover,
->>>>>>> dedadb01
         }
 
 
@@ -259,22 +253,38 @@
             base_costs = per_asset
 
         self.costs_vector = base_costs
-        self.intraday_leverage_cap = float(
-            self.config.intraday_leverage_cap
-            if self.config.intraday_leverage_cap is not None
-            else (self.config.leverage_cap if self.config.allow_short else 1.0)
-        )
-        self.closing_leverage_cap = float(
-            self.config.closing_leverage_cap
-            if self.config.closing_leverage_cap is not None
-            else self.intraday_leverage_cap
-        )
-        if self.closing_leverage_cap > self.intraday_leverage_cap + 1e-9:
-            raise ValueError("closing_leverage_cap cannot exceed intraday_leverage_cap")
-        annual_rate = max(0.0, float(self.config.leverage_interest_rate))
-        trading_days = max(1, int(self.config.trading_days_per_year))
-        if annual_rate > 0.0:
-            self.daily_interest_rate = (1.0 + annual_rate) ** (1.0 / trading_days) - 1.0
+        self._use_leverage_head = bool(getattr(self.config, "leverage_head", False))
+
+        base_gross = max(1.0, float(getattr(self.config, "base_gross_exposure", BASE_GROSS_EXPOSURE)))
+        max_gross_cfg = float(getattr(self.config, "max_gross_leverage", MAX_GROSS_EXPOSURE))
+        max_gross = max(base_gross, max_gross_cfg)
+
+        intraday_cap_cfg = getattr(self.config, "intraday_leverage_cap", None)
+        if intraday_cap_cfg is None:
+            intraday_cap_cfg = INTRADAY_GROSS_EXPOSURE if (self.config.allow_short or self._use_leverage_head) else base_gross
+        intraday_cap = max(base_gross, float(intraday_cap_cfg))
+
+        closing_cap_cfg = getattr(self.config, "closing_leverage_cap", None)
+        if closing_cap_cfg is None:
+            closing_cap = min(max_gross, intraday_cap)
+        else:
+            closing_cap = float(closing_cap_cfg)
+            if closing_cap < base_gross:
+                closing_cap = base_gross
+            if closing_cap > intraday_cap + 1e-9:
+                raise ValueError("closing_leverage_cap cannot exceed intraday_leverage_cap")
+
+        self._base_gross = base_gross
+        self._max_gross = closing_cap
+        self._intraday_cap = intraday_cap
+        self.intraday_leverage_cap = self._intraday_cap
+        self.closing_leverage_cap = self._max_gross
+        self._enforce_eod_cap = bool(getattr(self.config, "enforce_end_of_day_cap", True))
+
+        annual_interest = max(0.0, float(getattr(self.config, "leverage_interest_rate", 0.0)))
+        trading_days_interest = max(1, int(getattr(self.config, "trading_days_per_year", 252)))
+        if annual_interest > 0.0:
+            self.daily_interest_rate = (1.0 + annual_interest) ** (1.0 / trading_days_interest) - 1.0
         else:
             self.daily_interest_rate = 0.0
 
@@ -299,30 +309,18 @@
         self.observation_space = spaces.Box(low=-np.inf, high=np.inf, shape=(obs_dim,), dtype=np.float32)
 
         leverage_settings = get_leverage_settings()
-        self._use_leverage_head = bool(getattr(self.config, "leverage_head", False))
-        base_gross = getattr(self.config, "base_gross_exposure", BASE_GROSS_EXPOSURE)
-        max_gross_default = getattr(leverage_settings, "max_gross_leverage", MAX_GROSS_EXPOSURE)
-        max_gross = getattr(self.config, "max_gross_leverage", max_gross_default)
-        intraday_cap = getattr(self.config, "intraday_leverage_cap", INTRADAY_GROSS_EXPOSURE)
-
-        self._base_gross = max(1.0, float(base_gross))
-        self._max_gross = max(self._base_gross, float(max_gross))
-        self._intraday_cap = max(self._max_gross, float(intraday_cap))
-        self._enforce_eod_cap = bool(getattr(self.config, "enforce_end_of_day_cap", True))
 
         daily_rate = getattr(self.config, "daily_leverage_rate", None)
         if daily_rate is None:
             annual_rate = getattr(
                 self.config,
                 "leverage_penalty_annual_rate",
-                getattr(leverage_settings, "annual_cost", None),
+                getattr(leverage_settings, "annual_cost", ANNUAL_MARGIN_RATE if leverage_settings is None else leverage_settings.annual_cost),
             )
-            if annual_rate is None:
-                annual_rate = leverage_settings.annual_cost if leverage_settings else 0.0675
             trading_days = getattr(
                 self.config,
                 "leverage_penalty_trading_days",
-                getattr(leverage_settings, "trading_days_per_year", 252),
+                getattr(leverage_settings, "trading_days_per_year", TRADING_DAYS_PER_YEAR if leverage_settings is None else leverage_settings.trading_days_per_year),
             )
             trading_days = max(1, int(trading_days))
             daily_rate = annual_rate / float(trading_days)
@@ -425,15 +423,12 @@
             short_weights = _softmax(short_logits)
             leverage_cap = self.intraday_leverage_cap
             weights = leverage_cap * (long_weights - short_weights)
-            gross = np.sum(np.abs(weights))
-            if gross > leverage_cap:
+            gross = float(np.sum(np.abs(weights)))
+            if gross > leverage_cap + 1e-9:
                 weights *= leverage_cap / max(gross, 1e-6)
             weights = self._apply_loss_shutdown(weights)
             return weights.astype(np.float32, copy=False)
 
-<<<<<<< HEAD
-        weights = self._project_long_only_weights(action)
-=======
         if self._use_leverage_head:
             if action.shape[0] != self.N + 1:
                 raise ValueError(
@@ -441,33 +436,28 @@
                 )
             logits = action[:-1]
             leverage_logit = float(action[-1])
-        else:
-            if action.shape[0] != self.N:
-                raise ValueError(f"Expected action of length {self.N}; received {action.shape[0]}")
-            logits = action
-            leverage_logit = None
-
-        weights = _softmax(logits)
-        gross_target = self._base_gross
-        if leverage_logit is not None:
+            weights = _softmax(logits)
             leverage_scale = _sigmoid(leverage_logit)
             gross_target = self._base_gross + leverage_scale * (self._intraday_cap - self._base_gross)
-        gross_target = float(np.clip(gross_target, self._base_gross, self._intraday_cap))
-        weights = weights * gross_target
-
-        cap_setting = getattr(self.config, "weight_cap", None)
-        if cap_setting is not None:
-            cap_setting = float(cap_setting)
-            per_asset_cap = cap_setting if cap_setting > 1.0 else cap_setting * gross_target
-            weights = np.minimum(weights, per_asset_cap)
-            total = weights.sum()
-            if total <= 1e-6:
-                weights = np.full(self.N, gross_target / self.N, dtype=np.float32)
-            else:
-                weights = weights * (gross_target / total)
-            weights = np.minimum(weights, per_asset_cap)
-
->>>>>>> dedadb01
+            gross_target = float(np.clip(gross_target, self._base_gross, self._intraday_cap))
+            weights = weights * gross_target
+
+            cap_setting = getattr(self.config, "weight_cap", None)
+            if cap_setting is not None:
+                cap_value = float(cap_setting)
+                if cap_value <= 0.0:
+                    raise ValueError("weight_cap must be positive when provided.")
+                per_asset_cap = cap_value if cap_value > 1.0 else cap_value * gross_target
+                weights = np.minimum(weights, per_asset_cap)
+                total = float(weights.sum())
+                if total <= 1e-6:
+                    weights = np.full(self.N, gross_target / max(1, self.N), dtype=np.float32)
+                else:
+                    weights = weights * (gross_target / total)
+                weights = np.minimum(weights, per_asset_cap)
+        else:
+            weights = self._project_long_only_weights(action)
+
         weights = self._apply_loss_shutdown(weights)
         return weights.astype(np.float32, copy=False)
 
@@ -637,94 +627,70 @@
         executed_weights = new_weights.astype(np.float32, copy=False)
         deltas = np.abs(executed_weights - previous_weights)
         turnover = float(deltas.sum())
-<<<<<<< HEAD
         per_asset_cost = deltas * self.costs_vector
         trading_cost = float(per_asset_cost.sum())
 
         realized_vector = self.realized_returns[self._index]
-        asset_returns = new_weights * realized_vector
-
-        gross_intraday = float(np.sum(np.abs(new_weights)))
-        closing_weights = self._apply_closing_leverage_limit(new_weights)
-        closing_adjust = np.abs(closing_weights - new_weights)
-        closing_turnover = float(closing_adjust.sum())
-        closing_trading_cost = float(np.dot(closing_adjust, self.costs_vector)) if closing_turnover > 1e-8 else 0.0
-        if closing_turnover > 1e-8:
-            turnover += closing_turnover
-            per_asset_cost += closing_adjust * self.costs_vector
-            trading_cost = float(per_asset_cost.sum())
-
+        asset_returns = executed_weights * realized_vector
+        gross_intraday = float(np.sum(np.abs(executed_weights)))
+
+        closing_weights = self._apply_closing_leverage_limit(executed_weights)
+        closing_turnover = 0.0
+        closing_trading_cost = 0.0
+        if not np.allclose(closing_weights, executed_weights):
+            closing_adjust = np.abs(closing_weights - executed_weights)
+            adj_turnover = float(closing_adjust.sum())
+            if adj_turnover > 0.0:
+                turnover += adj_turnover
+                per_asset_cost += closing_adjust * self.costs_vector
+                closing_trading_cost += float(np.dot(closing_adjust, self.costs_vector))
+                closing_turnover += adj_turnover
+
+        deleverage_turnover = 0.0
+        if self._enforce_eod_cap:
+            clamped_weights, forced_turnover = clamp_end_of_day_weights(closing_weights, max_gross=self._max_gross)
+            if forced_turnover > 1e-9:
+                forced_adjust = np.abs(closing_weights - clamped_weights)
+                turnover += float(forced_turnover)
+                per_asset_cost += forced_adjust * self.costs_vector
+                forced_cost = float(np.dot(forced_adjust, self.costs_vector))
+                closing_trading_cost += forced_cost
+                closing_turnover += float(forced_turnover)
+                deleverage_turnover = float(forced_turnover)
+                closing_weights = clamped_weights
+            else:
+                closing_weights = clamped_weights
+
+        trading_cost = float(per_asset_cost.sum())
         crypto_cost = float(per_asset_cost[self.crypto_mask].sum()) if np.any(self.crypto_mask) else 0.0
         non_crypto_cost = trading_cost - crypto_cost
 
-=======
-        trading_cost_components = deltas * self.costs_vector
-
-        realized_vector = self.realized_returns[self._index]
-        asset_returns = executed_weights * realized_vector
-
-        gross_exposure = float(np.sum(np.abs(executed_weights)))
-        leverage_cost = leverage_penalty(
-            gross_exposure,
-            base_exposure=self._base_gross,
-            daily_rate=self._daily_leverage_rate,
-        )
-
-        per_asset_cost = trading_cost_components.copy()
-        trading_cost = float(per_asset_cost.sum())
-
-        crypto_cost = float(per_asset_cost[self.crypto_mask].sum()) if np.any(self.crypto_mask) else 0.0
-        non_crypto_cost = trading_cost - crypto_cost
-
-        end_of_day_weights = executed_weights
-        deleverage_turnover = 0.0
-        extra_crypto_cost = 0.0
-        if self._enforce_eod_cap:
-            clamped, forced_turnover = clamp_end_of_day_weights(executed_weights, max_gross=self._max_gross)
-            if forced_turnover > 1e-9:
-                forced_deltas = np.abs(executed_weights - clamped)
-                forced_cost = forced_deltas * self.costs_vector
-                per_asset_cost += forced_cost
-                turnover += float(forced_turnover)
-                trading_cost += float(forced_cost.sum())
-                extra_crypto_cost = float(forced_cost[self.crypto_mask].sum()) if np.any(self.crypto_mask) else 0.0
-                end_of_day_weights = clamped
-                deleverage_turnover = float(forced_turnover)
-            else:
-                end_of_day_weights = clamped
-
-        crypto_cost += extra_crypto_cost
-        non_crypto_cost = trading_cost - crypto_cost
-
->>>>>>> dedadb01
         net_asset_returns_vector = asset_returns - per_asset_cost
 
         crypto_return = float(asset_returns[self.crypto_mask].sum()) if np.any(self.crypto_mask) else 0.0
         step_return = float(asset_returns.sum())
         non_crypto_return = step_return - crypto_return
-<<<<<<< HEAD
-
+
+        gross_close = float(np.sum(np.abs(closing_weights)))
         interest_cost = 0.0
+        interest_allocation = np.zeros_like(closing_weights)
         if self.daily_interest_rate > 0.0:
-            gross_close = float(np.sum(np.abs(closing_weights)))
-            borrowed = max(0.0, gross_close - 1.0)
-            interest_cost = borrowed * self.daily_interest_rate
-            if gross_close > 1e-8 and interest_cost > 0.0:
-                interest_allocation = interest_cost * (np.abs(closing_weights) / gross_close)
+            interest_cost = leverage_penalty(
+                gross_close,
+                base_exposure=self._base_gross,
+                daily_rate=self.daily_interest_rate,
+            )
+            if interest_cost > 0.0 and gross_close > 1e-8:
+                interest_allocation = (np.abs(closing_weights) / gross_close) * interest_cost
                 net_asset_returns_vector -= interest_allocation
 
         net_return = step_return - trading_cost - interest_cost
-        net_crypto_return = crypto_return - crypto_cost
-        net_non_crypto_return = (non_crypto_return - non_crypto_cost) - interest_cost
+        crypto_interest_cost = float(interest_allocation[self.crypto_mask].sum()) if np.any(self.crypto_mask) else 0.0
+        non_crypto_interest_cost = interest_cost - crypto_interest_cost
+        net_crypto_return = crypto_return - crypto_cost - crypto_interest_cost
+        net_non_crypto_return = non_crypto_return - non_crypto_cost - non_crypto_interest_cost
         weight_crypto = float(closing_weights[self.crypto_mask].sum()) if np.any(self.crypto_mask) else 0.0
         weight_non_crypto = float(closing_weights[~self.crypto_mask].sum()) if np.any(~self.crypto_mask) else 0.0
-=======
-        net_return = step_return - trading_cost - leverage_cost
-        net_crypto_return = crypto_return - crypto_cost
-        net_non_crypto_return = net_return - net_crypto_return
-        weight_crypto = float(end_of_day_weights[self.crypto_mask].sum()) if np.any(self.crypto_mask) else 0.0
-        weight_non_crypto = float(end_of_day_weights[~self.crypto_mask].sum()) if np.any(~self.crypto_mask) else 0.0
->>>>>>> dedadb01
         net_multiplier = max(1e-8, 1.0 + net_return)
 
         self._portfolio_value *= net_multiplier
@@ -751,11 +717,7 @@
         loss_shutdown_penalty = self._loss_shutdown_penalty_term
 
         self._last_weights = previous_weights
-<<<<<<< HEAD
         self._weights = closing_weights.astype(np.float32)
-=======
-        self._weights = end_of_day_weights.astype(np.float32)
->>>>>>> dedadb01
         self._index += 1
         self._step_count += 1
 
@@ -788,18 +750,15 @@
             loss_shutdown_active_long=loss_shutdown_active_long,
             loss_shutdown_active_short=loss_shutdown_active_short,
             loss_shutdown_clipped=loss_shutdown_clipped,
-<<<<<<< HEAD
             interest_cost=interest_cost,
             gross_exposure_intraday=gross_intraday,
-            gross_exposure_close=float(np.sum(np.abs(closing_weights))),
+            gross_exposure_close=gross_close,
             closing_turnover=closing_turnover,
             closing_trading_cost=closing_trading_cost,
-=======
-            gross_exposure=gross_exposure,
-            post_close_gross_exposure=float(np.sum(np.abs(self._weights))),
-            leverage_penalty=leverage_cost,
+            gross_exposure=gross_intraday,
+            post_close_gross_exposure=gross_close,
+            leverage_penalty=interest_cost,
             deleverage_turnover=deleverage_turnover,
->>>>>>> dedadb01
         ).to_dict()
 
         observation = self._get_observation() if not terminated else np.zeros(self.observation_space.shape, dtype=np.float32)
