--- conflicted
+++ resolved
@@ -464,7 +464,6 @@
         leverage_head=args.leverage_head,
         base_gross_exposure=args.base_gross_exposure,
         max_gross_leverage=args.max_gross_leverage,
-        intraday_leverage_cap=args.intraday_leverage_cap,
         daily_leverage_rate=args.daily_leverage_rate,
         enforce_end_of_day_cap=args.enforce_eod_cap,
     )
@@ -622,11 +621,8 @@
         )
 
     logger.info(
-<<<<<<< HEAD
-        "Validation (last %d days) -> final value: %.4f, cumulative return: %.2f%%, annualized return: %.2f%%, avg turnover: %.4f, avg trading cost: %.6f, avg interest cost: %.6f, avg close gross: %.3f",
-=======
-        "Validation (last %d days) -> final value: %.4f, cumulative return: %.2f%%, annualized (geom) return: %.2f%%, avg turnover: %.4f, avg trading cost: %.6f",
->>>>>>> dedadb01
+        "Validation (last %d days) -> final value: %.4f, cumulative return: %.2f%%, annualized return: %.2f%%, "
+        "avg turnover: %.4f, avg trading cost: %.6f, avg interest cost: %.6f, avg close gross: %.3f",
         validation_steps,
         validation_metrics["final_portfolio_value"],
         validation_metrics["cumulative_return"] * 100.0,
